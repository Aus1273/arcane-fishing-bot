--- conflicted
+++ resolved
@@ -27,11 +27,7 @@
     config = state.config;
     stats = state.stats;
     session = state.session;
-<<<<<<< HEAD
-    status = statusText;
-=======
     status = session?.running ? 'Fishing ritual active' : 'Awaiting command';
->>>>>>> f9f4ca3c
   }
 
   async function start() {
@@ -217,14 +213,6 @@
       </div>
 
       {#if config}
-<<<<<<< HEAD
-        <div class="grid lg:grid-cols-3 gap-5">
-          <div class="lg:col-span-2 space-y-4">
-            <div class="rounded-xl border border-white/5 bg-white/5 p-4 space-y-2">
-              <div class="flex items-center justify-between text-sm">
-                <label class="text-slate-200" for="colorTolerance">Color tolerance</label>
-                <span class="px-3 py-1 rounded-full bg-rune/10 text-rune text-xs font-semibold">{config.color_tolerance}%</span>
-=======
         <div class="grid md:grid-cols-2 gap-5">
           <div class="space-y-3">
             <div>
@@ -247,7 +235,6 @@
               <div>
                 <label class="text-sm text-slate-300" for="detection">Detection (ms)</label>
                 <input id="detection" type="number" bind:value={config.detection_interval_ms} class="input" />
->>>>>>> f9f4ca3c
               </div>
               <input
                 id="colorTolerance"
@@ -258,13 +245,6 @@
                 class="w-full accent-rune"
               />
             </div>
-<<<<<<< HEAD
-
-            <div class="grid md:grid-cols-2 gap-3">
-              <label class="block space-y-2" for="autoClick">
-                <span class="text-sm text-slate-200">Auto-click (ms)</span>
-                <input id="autoClick" type="number" bind:value={config.autoclick_interval_ms} class="input" />
-=======
             <div class="grid grid-cols-2 gap-3">
               <div>
                 <label class="text-sm text-slate-300" for="fishPerFeed">Fish per feed</label>
@@ -291,7 +271,6 @@
             <div class="grid grid-cols-2 gap-3">
               <label class="flex items-center gap-2 text-sm text-slate-200">
                 <input type="checkbox" bind:checked={config.screenshot_enabled} /> Enable rune captures
->>>>>>> f9f4ca3c
               </label>
               <label class="block space-y-2" for="detection">
                 <span class="text-sm text-slate-200">Detection (ms)</span>
