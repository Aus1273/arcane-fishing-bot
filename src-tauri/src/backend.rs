use anyhow::Result;
use chrono::{Local, Timelike};
use directories::ProjectDirs;
use enigo::{Button, Direction, Enigo, Key, Mouse, Settings};
use image::{DynamicImage, RgbaImage};
use parking_lot::RwLock;
use rusty_tesseract::{image_to_string, Args, Image};
use serde::{Deserialize, Serialize};
<<<<<<< HEAD
use std::collections::HashMap;
use std::path::PathBuf;
use std::sync::{
    atomic::{AtomicBool, Ordering},
    Arc, Mutex,
};
use std::thread::{self, JoinHandle};
=======
use screenshots::Screen;
use std::collections::HashMap;
use std::path::PathBuf;
use std::sync::atomic::{AtomicBool, Ordering};
use std::sync::Arc;
use std::thread;
>>>>>>> 1716aa2f
use std::time::{Duration, Instant};
use tauri::Window;

#[derive(Debug, Clone, Copy, Serialize, Deserialize)]
pub struct Region {
    pub x: i32,
    pub y: i32,
    pub width: u32,
    pub height: u32,
}

#[derive(Debug, Clone, Serialize, Deserialize)]
pub struct ResolutionPreset {
    pub red_region: Region,
    pub yellow_region: Region,
    pub hunger_region: Region,
}

#[derive(Debug)]
pub struct OcrHandler;

impl OcrHandler {
    pub fn new() -> Self {
        Self
    }
}

#[derive(Debug, Clone, Serialize, Deserialize)]
pub struct BotConfig {
    pub color_tolerance: u8,
    pub autoclick_interval_ms: u64,
    pub fish_per_feed: u32,
    pub webhook_url: String,
    pub screenshot_interval_mins: u32,
    pub screenshot_enabled: bool,
    pub red_region: Region,
    pub yellow_region: Region,
    pub hunger_region: Region,
    pub region_preset: String,
    pub startup_delay_ms: u64,
    pub detection_interval_ms: u64,
    pub max_fishing_timeout_ms: u64,
    pub rod_lure_value: f32,
    pub always_on_top: bool,
    pub auto_save_enabled: bool,
    pub failsafe_enabled: bool,
    pub advanced_detection: bool,
}

impl Default for BotConfig {
    fn default() -> Self {
        Self {
            color_tolerance: 10,
            autoclick_interval_ms: 70,
            fish_per_feed: 5,
            webhook_url: String::new(),
            screenshot_interval_mins: 60,
            screenshot_enabled: true,
            red_region: Region {
                x: 1321,
                y: 99,
                width: 768,
                height: 546,
            },
            yellow_region: Region {
                x: 3097,
                y: 1234,
                width: 342,
                height: 205,
            },
            hunger_region: Region {
                x: 274,
                y: 1301,
                width: 43,
                height: 36,
            },
            region_preset: "3440x1440".to_string(),
            startup_delay_ms: 3000,
            detection_interval_ms: 50,
            max_fishing_timeout_ms: 25000,
            rod_lure_value: 1.0,
            always_on_top: false,
            auto_save_enabled: true,
            failsafe_enabled: true,
            advanced_detection: false,
        }
    }
}

impl BotConfig {
    pub fn load() -> Result<Self> {
        let path = Self::config_path();
        if path.exists() {
            let contents = std::fs::read_to_string(path)?;
            Ok(serde_json::from_str(&contents)?)
        } else {
            let config = Self::default();
            config.save()?;
            Ok(config)
        }
    }

    pub fn save(&self) -> Result<()> {
        let path = Self::config_path();
        if let Some(parent) = path.parent() {
            std::fs::create_dir_all(parent)?;
        }
        let json = serde_json::to_string_pretty(self)?;
        std::fs::write(path, json)?;
        Ok(())
    }

    fn config_path() -> PathBuf {
        ProjectDirs::from("com", "arcane", "fishing-bot")
            .map(|dirs| dirs.config_dir().join("config.json"))
            .unwrap_or_else(|| PathBuf::from("config.json"))
    }

    pub fn calculate_max_bite_time(&self) -> Duration {
        Duration::from_millis(calculate_timeout_ms(self.rod_lure_value))
    }

    pub fn get_timeout_description(&self) -> String {
        let timeout_ms = calculate_timeout_ms(self.rod_lure_value);
        format!(
            "Lure {:.1}: ~{:.0}s timeout",
            self.rod_lure_value,
            timeout_ms as f32 / 1000.0
        )
    }

    pub fn apply_resolution_preset(&mut self, preset: &str) {
        if let Some(preset_data) = resolution_presets().get(preset) {
            self.red_region = preset_data.red_region;
            self.yellow_region = preset_data.yellow_region;
            self.hunger_region = preset_data.hunger_region;
        }
        self.region_preset = preset.to_string();
    }
}

pub fn calculate_timeout_ms(lure_value: f32) -> u64 {
    let multiplier = if lure_value <= 1.0 {
        3.0 - 2.0 * lure_value
    } else {
        1.25 - lure_value / 3.0
    };

    let seconds = (multiplier * 60.0 + 5.0).clamp(10.0, 180.0);
    (seconds * 1000.0).round() as u64
}

pub fn resolution_presets() -> HashMap<String, ResolutionPreset> {
    let mut presets = HashMap::new();
    presets.insert(
        "3440x1440".to_string(),
        ResolutionPreset {
            red_region: Region {
                x: 1321,
                y: 99,
                width: 768,
                height: 546,
            },
            yellow_region: Region {
                x: 3097,
                y: 1234,
                width: 342,
                height: 205,
            },
            hunger_region: Region {
                x: 274,
                y: 1301,
                width: 43,
                height: 36,
            },
        },
    );
    presets.insert(
        "1920x1080".to_string(),
        ResolutionPreset {
            red_region: Region {
                x: 598,
                y: 29,
                width: 901,
                height: 477,
            },
            yellow_region: Region {
                x: 1649,
                y: 632,
                width: 270,
                height: 447,
            },
            hunger_region: Region {
                x: 212,
                y: 984,
                width: 21,
                height: 18,
            },
        },
    );
    presets
}

#[derive(Debug, Clone, Serialize, Deserialize)]
pub struct LifetimeStats {
    pub total_fish_caught: u64,
    pub total_runtime_seconds: u64,
    pub sessions_completed: u64,
    pub last_updated: String,
    pub best_session_fish: u64,
    pub average_fish_per_hour: f32,
    pub total_feeds: u64,
    pub uptime_percentage: f32,
}

impl Default for LifetimeStats {
    fn default() -> Self {
        Self {
            total_fish_caught: 0,
            total_runtime_seconds: 0,
            sessions_completed: 0,
            last_updated: Local::now().format("%Y-%m-%d %H:%M:%S").to_string(),
            best_session_fish: 0,
            average_fish_per_hour: 0.0,
            total_feeds: 0,
            uptime_percentage: 100.0,
        }
    }
}

#[derive(Debug, Clone, Serialize, Deserialize)]
pub struct SessionState {
    pub running: bool,
    pub last_action: String,
    pub fish_caught: u64,
    pub hunger_level: u8,
    pub errors_count: u32,
    pub uptime_minutes: u64,
}

impl Default for SessionState {
    fn default() -> Self {
        Self {
            running: false,
            last_action: "Idle".to_string(),
            fish_caught: 0,
            hunger_level: 100,
            errors_count: 0,
            uptime_minutes: 0,
        }
    }
}

#[derive(Clone)]
pub struct SharedState {
    pub config: Arc<RwLock<BotConfig>>,
    pub stats: Arc<RwLock<LifetimeStats>>,
    pub session: Arc<RwLock<SessionState>>,
    pub running: Arc<AtomicBool>,
<<<<<<< HEAD
    pub worker_handle: Arc<Mutex<Option<JoinHandle<()>>>>,
    pub ocr: Arc<Mutex<OcrHandler>>,
=======
>>>>>>> 1716aa2f
}

impl SharedState {
    pub fn new(ocr: Arc<Mutex<OcrHandler>>) -> Result<Self> {
        let config = BotConfig::load()?;
        Ok(Self {
            config: Arc::new(RwLock::new(config)),
            stats: Arc::new(RwLock::new(LifetimeStats::default())),
            session: Arc::new(RwLock::new(SessionState::default())),
            running: Arc::new(AtomicBool::new(false)),
<<<<<<< HEAD
            worker_handle: Arc::new(Mutex::new(None)),
            ocr,
        })
    }
}

#[derive(Serialize)]
struct StateUpdate {
    stats: LifetimeStats,
    session: SessionState,
}

fn emit_state_update(window: &Window, state: &SharedState) {
    let payload = StateUpdate {
        stats: state.stats.read().clone(),
        session: state.session.read().clone(),
    };
    let _ = window.emit("state-update", payload);
}

fn worker_loop(state: SharedState, window: Window) {
    let start_time = Instant::now();
    let mut last_uptime_minutes = 0;

    loop {
        if !state.running.load(Ordering::Relaxed) {
            break;
        }

        let elapsed = start_time.elapsed();
        let uptime_minutes = elapsed.as_secs() / 60;

        if uptime_minutes != last_uptime_minutes {
            {
                let mut session = state.session.write();
                session.uptime_minutes = uptime_minutes;
            }
            {
                let mut stats = state.stats.write();
                stats.total_runtime_seconds = elapsed.as_secs();
                stats.last_updated = Local::now().format("%Y-%m-%d %H:%M:%S").to_string();
            }
            emit_state_update(&window, &state);
            last_uptime_minutes = uptime_minutes;
        }

        thread::sleep(Duration::from_millis(500));
    }
}

pub fn start_bot(state: &SharedState, window: &Window) {
    state.running.store(true, Ordering::Relaxed);
    {
        let mut session = state.session.write();
        session.running = true;
        session.uptime_minutes = 0;
        session.last_action = format!(
            "Started at {:02}:{:02}",
            Local::now().hour(),
            Local::now().minute()
        );
    }
    emit_state_update(window, state);

    let mut handle_guard = state.worker_handle.lock().expect("worker handle lock");
    if handle_guard.is_none() {
        let thread_state = state.clone();
        let thread_window = window.clone();
        *handle_guard = Some(thread::spawn(move || worker_loop(thread_state, thread_window)));
    }
}

pub fn stop_bot(state: &SharedState, window: &Window) {
    state.running.store(false, Ordering::Relaxed);
    {
        let mut session = state.session.write();
        session.running = false;
        session.last_action = "Stopped".to_string();
    }
    emit_state_update(window, state);

    if let Some(handle) = state.worker_handle.lock().expect("worker handle lock").take() {
        let _ = handle.join();
    }
=======
        })
    }
}

#[derive(Debug, Clone, Copy)]
struct Color {
    r: u8,
    g: u8,
    b: u8,
}

impl Color {
    const RED_EXCLAMATION: Color = Color {
        r: 241,
        g: 27,
        b: 28,
    };
    const YELLOW_CAUGHT: Color = Color {
        r: 255,
        g: 255,
        b: 0,
    };

    fn distance(&self, other: &[u8]) -> u32 {
        let dr = (self.r as i32 - other[0] as i32).unsigned_abs();
        let dg = (self.g as i32 - other[1] as i32).unsigned_abs();
        let db = (self.b as i32 - other[2] as i32).unsigned_abs();
        dr + dg + db
    }
}

fn capture_region(region: Region) -> Result<RgbaImage> {
    let screens = Screen::all()?;
    if screens.is_empty() {
        anyhow::bail!("No screens found");
    }
    let image = screens[0].capture_area(region.x, region.y, region.width, region.height)?;
    RgbaImage::from_raw(region.width, region.height, image.to_vec())
        .ok_or_else(|| anyhow::anyhow!("Failed to create image"))
}

fn count_matching_pixels(image: &RgbaImage, target: &Color, tolerance: u8) -> usize {
    let max_distance = tolerance as u32 * 3;
    image
        .pixels()
        .filter(|pixel| target.distance(&pixel.0) <= max_distance)
        .count()
}

fn preprocess_hunger_image(image: &RgbaImage) -> DynamicImage {
    let mut grayscale = DynamicImage::ImageRgba8(image.clone()).to_luma8();
    for pixel in grayscale.pixels_mut() {
        let value = if pixel[0] > 160 { 255 } else { 0 };
        *pixel = image::Luma([value]);
    }
    DynamicImage::ImageLuma8(grayscale)
}

fn parse_hunger_value(raw_text: &str) -> Result<u8> {
    let digits: String = raw_text.chars().filter(|c| c.is_ascii_digit()).collect();
    if digits.is_empty() {
        anyhow::bail!("OCR returned no digits: {raw_text:?}");
    }
    let value: u8 = digits.parse()?;
    Ok(value.min(100))
}

fn check_hunger(region: Region) -> Result<u8> {
    let image = capture_region(region)?;
    let processed = preprocess_hunger_image(&image);
    let input = Image::from_dynamic_image(&processed)?;

    let mut config_variables = HashMap::new();
    config_variables.insert("tessedit_char_whitelist".to_string(), "0123456789".to_string());

    let args = Args {
        lang: "eng".to_string(),
        config_variables,
        dpi: Some(150),
        psm: Some(7),
        oem: Some(3),
    };

    let text = image_to_string(&input, &args)?;
    parse_hunger_value(text.trim())
}

fn emit_session_update(window: &Window, session: &SessionState) {
    let _ = window.emit("state-update", session);
}

pub fn start_bot(state: &SharedState, window: Window) {
    if state.running.swap(true, Ordering::Relaxed) {
        return;
    }

    let started_action = format!(
        "Started at {:02}:{:02}",
        Local::now().hour(),
        Local::now().minute()
    );
    let session_snapshot = {
        let mut session = state.session.write();
        session.running = true;
        session.last_action = started_action;
        session.clone()
    };
    emit_session_update(&window, &session_snapshot);

    let state = state.clone();
    let window = window.clone();
    thread::spawn(move || {
        let mut input = Enigo::new(&Settings::default())
            .expect("failed to initialize input controller");
        let start_time = Instant::now();
        let startup_delay = {
            let config = state.config.read();
            config.startup_delay_ms
        };

        if startup_delay > 0 {
            let session_snapshot = {
                let mut session = state.session.write();
                session.last_action = "Waiting for startup delay...".to_string();
                session.clone()
            };
            emit_session_update(&window, &session_snapshot);
            thread::sleep(Duration::from_millis(startup_delay));
        }

        while state.running.load(Ordering::Relaxed) {
            let (
                red_region,
                yellow_region,
                detection_interval,
                reel_interval,
                bite_timeout,
                reel_timeout,
                color_tolerance,
            ) =
                {
                    let config = state.config.read();
                    (
                        config.red_region,
                        config.yellow_region,
                        Duration::from_millis(config.detection_interval_ms),
                        Duration::from_millis(config.autoclick_interval_ms),
                        config.calculate_max_bite_time(),
                        Duration::from_millis(config.max_fishing_timeout_ms),
                        config.color_tolerance,
                    )
                };

            let session_snapshot = {
                let mut session = state.session.write();
                session.last_action = "Casting fishing line...".to_string();
                session.uptime_minutes = start_time.elapsed().as_secs() / 60;
                session.clone()
            };
            emit_session_update(&window, &session_snapshot);
            let _ = input.button(Button::Left, Direction::Click);
            thread::sleep(reel_interval);

            let session_snapshot = {
                let mut session = state.session.write();
                session.last_action = format!(
                    "Scanning red region for bite (x:{} y:{} w:{} h:{})",
                    red_region.x, red_region.y, red_region.width, red_region.height
                );
                session.uptime_minutes = start_time.elapsed().as_secs() / 60;
                session.clone()
            };
            emit_session_update(&window, &session_snapshot);

            let mut bite_detected = false;
            let bite_start = Instant::now();
            let mut last_red_count = 0;
            while state.running.load(Ordering::Relaxed) {
                if bite_start.elapsed() > bite_timeout {
                    let session_snapshot = {
                        let mut session = state.session.write();
                        session.last_action = "No bite detected - recasting...".to_string();
                        session.uptime_minutes = start_time.elapsed().as_secs() / 60;
                        session.clone()
                    };
                    emit_session_update(&window, &session_snapshot);
                    break;
                }

                match capture_region(red_region) {
                    Ok(image) => {
                        let red_count =
                            count_matching_pixels(&image, &Color::RED_EXCLAMATION, color_tolerance);
                        if red_count > 0 && red_count >= last_red_count {
                            bite_detected = true;
                            let session_snapshot = {
                                let mut session = state.session.write();
                                session.last_action = "Red bite detected - reeling in...".to_string();
                                session.uptime_minutes = start_time.elapsed().as_secs() / 60;
                                session.clone()
                            };
                            emit_session_update(&window, &session_snapshot);
                            break;
                        }
                        last_red_count = red_count;
                    }
                    Err(_) => {
                        let session_snapshot = {
                            let mut session = state.session.write();
                            session.errors_count += 1;
                            session.last_action =
                                "Screen capture failed during bite detection.".to_string();
                            session.uptime_minutes = start_time.elapsed().as_secs() / 60;
                            session.clone()
                        };
                        emit_session_update(&window, &session_snapshot);
                    }
                }

                thread::sleep(detection_interval);
            }

            if !state.running.load(Ordering::Relaxed) {
                break;
            }

            if !bite_detected {
                continue;
            }

            let session_snapshot = {
                let mut session = state.session.write();
                session.last_action = format!(
                    "Reeling in catch (yellow region x:{} y:{} w:{} h:{})",
                    yellow_region.x, yellow_region.y, yellow_region.width, yellow_region.height
                );
                session.uptime_minutes = start_time.elapsed().as_secs() / 60;
                session.clone()
            };
            emit_session_update(&window, &session_snapshot);

            let reel_start = Instant::now();
            let mut fish_caught = false;
            while state.running.load(Ordering::Relaxed) {
                if reel_start.elapsed() > reel_timeout {
                    let session_snapshot = {
                        let mut session = state.session.write();
                        session.last_action = "Reeling timeout - fish escaped.".to_string();
                        session.uptime_minutes = start_time.elapsed().as_secs() / 60;
                        session.clone()
                    };
                    emit_session_update(&window, &session_snapshot);
                    break;
                }

                match capture_region(yellow_region) {
                    Ok(image) => {
                        let _ = input.button(Button::Left, Direction::Click);
                        let yellow_count =
                            count_matching_pixels(&image, &Color::YELLOW_CAUGHT, color_tolerance);
                        if yellow_count > 0 {
                            thread::sleep(detection_interval);
                            if let Ok(confirm_image) = capture_region(yellow_region) {
                                let confirm_count = count_matching_pixels(
                                    &confirm_image,
                                    &Color::YELLOW_CAUGHT,
                                    color_tolerance,
                                );
                                if confirm_count > 0 {
                                    fish_caught = true;
                                    break;
                                }
                            }
                        }
                    }
                    Err(_) => {
                        let session_snapshot = {
                            let mut session = state.session.write();
                            session.errors_count += 1;
                            session.last_action =
                                "Screen capture failed during reeling.".to_string();
                            session.uptime_minutes = start_time.elapsed().as_secs() / 60;
                            session.clone()
                        };
                        emit_session_update(&window, &session_snapshot);
                    }
                }

                thread::sleep(reel_interval);
            }

            if fish_caught {
                let (fish_per_feed, hunger_region) = {
                    let config = state.config.read();
                    (config.fish_per_feed, config.hunger_region)
                };
                let (session_snapshot, fish_count) = {
                    let mut session = state.session.write();
                    session.fish_caught += 1;
                    session.last_action = "Fish caught!".to_string();
                    session.uptime_minutes = start_time.elapsed().as_secs() / 60;
                    (session.clone(), session.fish_caught)
                };
                emit_session_update(&window, &session_snapshot);

                if fish_per_feed > 0 && fish_count % fish_per_feed as u64 == 0 {
                    let hunger_result = check_hunger(hunger_region);
                    match hunger_result {
                        Ok(hunger_level) => {
                            let session_snapshot = {
                                let mut session = state.session.write();
                                session.hunger_level = hunger_level;
                                session.last_action =
                                    format!("Hunger OCR: {hunger_level}%");
                                session.uptime_minutes = start_time.elapsed().as_secs() / 60;
                                session.clone()
                            };
                            emit_session_update(&window, &session_snapshot);

                            if hunger_level < 50 {
                                let session_snapshot = {
                                    let mut session = state.session.write();
                                    session.last_action = "Eating food...".to_string();
                                    session.uptime_minutes = start_time.elapsed().as_secs() / 60;
                                    session.clone()
                                };
                                emit_session_update(&window, &session_snapshot);

                                let _ = input.key_click(Key::Layout('1'));
                                thread::sleep(Duration::from_millis(300));
                                let _ = input.key_click(Key::Layout('2'));
                                thread::sleep(Duration::from_millis(300));
                            }
                        }
                        Err(error) => {
                            let session_snapshot = {
                                let mut session = state.session.write();
                                session.errors_count += 1;
                                session.last_action =
                                    format!("Hunger OCR failed: {error}");
                                session.uptime_minutes = start_time.elapsed().as_secs() / 60;
                                session.clone()
                            };
                            emit_session_update(&window, &session_snapshot);
                        }
                    }
                }
            }
        }

        let session_snapshot = {
            let mut session = state.session.write();
            session.running = false;
            session.last_action = "Stopped".to_string();
            session.clone()
        };
        emit_session_update(&window, &session_snapshot);
    });
}

pub fn stop_bot(state: &SharedState) {
    state.running.store(false, Ordering::Relaxed);
    let mut session = state.session.write();
    session.running = false;
    session.last_action = "Stopped".to_string();
>>>>>>> 1716aa2f
}<|MERGE_RESOLUTION|>--- conflicted
+++ resolved
@@ -6,7 +6,6 @@
 use parking_lot::RwLock;
 use rusty_tesseract::{image_to_string, Args, Image};
 use serde::{Deserialize, Serialize};
-<<<<<<< HEAD
 use std::collections::HashMap;
 use std::path::PathBuf;
 use std::sync::{
@@ -14,14 +13,6 @@
     Arc, Mutex,
 };
 use std::thread::{self, JoinHandle};
-=======
-use screenshots::Screen;
-use std::collections::HashMap;
-use std::path::PathBuf;
-use std::sync::atomic::{AtomicBool, Ordering};
-use std::sync::Arc;
-use std::thread;
->>>>>>> 1716aa2f
 use std::time::{Duration, Instant};
 use tauri::Window;
 
@@ -281,11 +272,8 @@
     pub stats: Arc<RwLock<LifetimeStats>>,
     pub session: Arc<RwLock<SessionState>>,
     pub running: Arc<AtomicBool>,
-<<<<<<< HEAD
     pub worker_handle: Arc<Mutex<Option<JoinHandle<()>>>>,
     pub ocr: Arc<Mutex<OcrHandler>>,
-=======
->>>>>>> 1716aa2f
 }
 
 impl SharedState {
@@ -296,7 +284,6 @@
             stats: Arc::new(RwLock::new(LifetimeStats::default())),
             session: Arc::new(RwLock::new(SessionState::default())),
             running: Arc::new(AtomicBool::new(false)),
-<<<<<<< HEAD
             worker_handle: Arc::new(Mutex::new(None)),
             ocr,
         })
@@ -381,371 +368,4 @@
     if let Some(handle) = state.worker_handle.lock().expect("worker handle lock").take() {
         let _ = handle.join();
     }
-=======
-        })
-    }
-}
-
-#[derive(Debug, Clone, Copy)]
-struct Color {
-    r: u8,
-    g: u8,
-    b: u8,
-}
-
-impl Color {
-    const RED_EXCLAMATION: Color = Color {
-        r: 241,
-        g: 27,
-        b: 28,
-    };
-    const YELLOW_CAUGHT: Color = Color {
-        r: 255,
-        g: 255,
-        b: 0,
-    };
-
-    fn distance(&self, other: &[u8]) -> u32 {
-        let dr = (self.r as i32 - other[0] as i32).unsigned_abs();
-        let dg = (self.g as i32 - other[1] as i32).unsigned_abs();
-        let db = (self.b as i32 - other[2] as i32).unsigned_abs();
-        dr + dg + db
-    }
-}
-
-fn capture_region(region: Region) -> Result<RgbaImage> {
-    let screens = Screen::all()?;
-    if screens.is_empty() {
-        anyhow::bail!("No screens found");
-    }
-    let image = screens[0].capture_area(region.x, region.y, region.width, region.height)?;
-    RgbaImage::from_raw(region.width, region.height, image.to_vec())
-        .ok_or_else(|| anyhow::anyhow!("Failed to create image"))
-}
-
-fn count_matching_pixels(image: &RgbaImage, target: &Color, tolerance: u8) -> usize {
-    let max_distance = tolerance as u32 * 3;
-    image
-        .pixels()
-        .filter(|pixel| target.distance(&pixel.0) <= max_distance)
-        .count()
-}
-
-fn preprocess_hunger_image(image: &RgbaImage) -> DynamicImage {
-    let mut grayscale = DynamicImage::ImageRgba8(image.clone()).to_luma8();
-    for pixel in grayscale.pixels_mut() {
-        let value = if pixel[0] > 160 { 255 } else { 0 };
-        *pixel = image::Luma([value]);
-    }
-    DynamicImage::ImageLuma8(grayscale)
-}
-
-fn parse_hunger_value(raw_text: &str) -> Result<u8> {
-    let digits: String = raw_text.chars().filter(|c| c.is_ascii_digit()).collect();
-    if digits.is_empty() {
-        anyhow::bail!("OCR returned no digits: {raw_text:?}");
-    }
-    let value: u8 = digits.parse()?;
-    Ok(value.min(100))
-}
-
-fn check_hunger(region: Region) -> Result<u8> {
-    let image = capture_region(region)?;
-    let processed = preprocess_hunger_image(&image);
-    let input = Image::from_dynamic_image(&processed)?;
-
-    let mut config_variables = HashMap::new();
-    config_variables.insert("tessedit_char_whitelist".to_string(), "0123456789".to_string());
-
-    let args = Args {
-        lang: "eng".to_string(),
-        config_variables,
-        dpi: Some(150),
-        psm: Some(7),
-        oem: Some(3),
-    };
-
-    let text = image_to_string(&input, &args)?;
-    parse_hunger_value(text.trim())
-}
-
-fn emit_session_update(window: &Window, session: &SessionState) {
-    let _ = window.emit("state-update", session);
-}
-
-pub fn start_bot(state: &SharedState, window: Window) {
-    if state.running.swap(true, Ordering::Relaxed) {
-        return;
-    }
-
-    let started_action = format!(
-        "Started at {:02}:{:02}",
-        Local::now().hour(),
-        Local::now().minute()
-    );
-    let session_snapshot = {
-        let mut session = state.session.write();
-        session.running = true;
-        session.last_action = started_action;
-        session.clone()
-    };
-    emit_session_update(&window, &session_snapshot);
-
-    let state = state.clone();
-    let window = window.clone();
-    thread::spawn(move || {
-        let mut input = Enigo::new(&Settings::default())
-            .expect("failed to initialize input controller");
-        let start_time = Instant::now();
-        let startup_delay = {
-            let config = state.config.read();
-            config.startup_delay_ms
-        };
-
-        if startup_delay > 0 {
-            let session_snapshot = {
-                let mut session = state.session.write();
-                session.last_action = "Waiting for startup delay...".to_string();
-                session.clone()
-            };
-            emit_session_update(&window, &session_snapshot);
-            thread::sleep(Duration::from_millis(startup_delay));
-        }
-
-        while state.running.load(Ordering::Relaxed) {
-            let (
-                red_region,
-                yellow_region,
-                detection_interval,
-                reel_interval,
-                bite_timeout,
-                reel_timeout,
-                color_tolerance,
-            ) =
-                {
-                    let config = state.config.read();
-                    (
-                        config.red_region,
-                        config.yellow_region,
-                        Duration::from_millis(config.detection_interval_ms),
-                        Duration::from_millis(config.autoclick_interval_ms),
-                        config.calculate_max_bite_time(),
-                        Duration::from_millis(config.max_fishing_timeout_ms),
-                        config.color_tolerance,
-                    )
-                };
-
-            let session_snapshot = {
-                let mut session = state.session.write();
-                session.last_action = "Casting fishing line...".to_string();
-                session.uptime_minutes = start_time.elapsed().as_secs() / 60;
-                session.clone()
-            };
-            emit_session_update(&window, &session_snapshot);
-            let _ = input.button(Button::Left, Direction::Click);
-            thread::sleep(reel_interval);
-
-            let session_snapshot = {
-                let mut session = state.session.write();
-                session.last_action = format!(
-                    "Scanning red region for bite (x:{} y:{} w:{} h:{})",
-                    red_region.x, red_region.y, red_region.width, red_region.height
-                );
-                session.uptime_minutes = start_time.elapsed().as_secs() / 60;
-                session.clone()
-            };
-            emit_session_update(&window, &session_snapshot);
-
-            let mut bite_detected = false;
-            let bite_start = Instant::now();
-            let mut last_red_count = 0;
-            while state.running.load(Ordering::Relaxed) {
-                if bite_start.elapsed() > bite_timeout {
-                    let session_snapshot = {
-                        let mut session = state.session.write();
-                        session.last_action = "No bite detected - recasting...".to_string();
-                        session.uptime_minutes = start_time.elapsed().as_secs() / 60;
-                        session.clone()
-                    };
-                    emit_session_update(&window, &session_snapshot);
-                    break;
-                }
-
-                match capture_region(red_region) {
-                    Ok(image) => {
-                        let red_count =
-                            count_matching_pixels(&image, &Color::RED_EXCLAMATION, color_tolerance);
-                        if red_count > 0 && red_count >= last_red_count {
-                            bite_detected = true;
-                            let session_snapshot = {
-                                let mut session = state.session.write();
-                                session.last_action = "Red bite detected - reeling in...".to_string();
-                                session.uptime_minutes = start_time.elapsed().as_secs() / 60;
-                                session.clone()
-                            };
-                            emit_session_update(&window, &session_snapshot);
-                            break;
-                        }
-                        last_red_count = red_count;
-                    }
-                    Err(_) => {
-                        let session_snapshot = {
-                            let mut session = state.session.write();
-                            session.errors_count += 1;
-                            session.last_action =
-                                "Screen capture failed during bite detection.".to_string();
-                            session.uptime_minutes = start_time.elapsed().as_secs() / 60;
-                            session.clone()
-                        };
-                        emit_session_update(&window, &session_snapshot);
-                    }
-                }
-
-                thread::sleep(detection_interval);
-            }
-
-            if !state.running.load(Ordering::Relaxed) {
-                break;
-            }
-
-            if !bite_detected {
-                continue;
-            }
-
-            let session_snapshot = {
-                let mut session = state.session.write();
-                session.last_action = format!(
-                    "Reeling in catch (yellow region x:{} y:{} w:{} h:{})",
-                    yellow_region.x, yellow_region.y, yellow_region.width, yellow_region.height
-                );
-                session.uptime_minutes = start_time.elapsed().as_secs() / 60;
-                session.clone()
-            };
-            emit_session_update(&window, &session_snapshot);
-
-            let reel_start = Instant::now();
-            let mut fish_caught = false;
-            while state.running.load(Ordering::Relaxed) {
-                if reel_start.elapsed() > reel_timeout {
-                    let session_snapshot = {
-                        let mut session = state.session.write();
-                        session.last_action = "Reeling timeout - fish escaped.".to_string();
-                        session.uptime_minutes = start_time.elapsed().as_secs() / 60;
-                        session.clone()
-                    };
-                    emit_session_update(&window, &session_snapshot);
-                    break;
-                }
-
-                match capture_region(yellow_region) {
-                    Ok(image) => {
-                        let _ = input.button(Button::Left, Direction::Click);
-                        let yellow_count =
-                            count_matching_pixels(&image, &Color::YELLOW_CAUGHT, color_tolerance);
-                        if yellow_count > 0 {
-                            thread::sleep(detection_interval);
-                            if let Ok(confirm_image) = capture_region(yellow_region) {
-                                let confirm_count = count_matching_pixels(
-                                    &confirm_image,
-                                    &Color::YELLOW_CAUGHT,
-                                    color_tolerance,
-                                );
-                                if confirm_count > 0 {
-                                    fish_caught = true;
-                                    break;
-                                }
-                            }
-                        }
-                    }
-                    Err(_) => {
-                        let session_snapshot = {
-                            let mut session = state.session.write();
-                            session.errors_count += 1;
-                            session.last_action =
-                                "Screen capture failed during reeling.".to_string();
-                            session.uptime_minutes = start_time.elapsed().as_secs() / 60;
-                            session.clone()
-                        };
-                        emit_session_update(&window, &session_snapshot);
-                    }
-                }
-
-                thread::sleep(reel_interval);
-            }
-
-            if fish_caught {
-                let (fish_per_feed, hunger_region) = {
-                    let config = state.config.read();
-                    (config.fish_per_feed, config.hunger_region)
-                };
-                let (session_snapshot, fish_count) = {
-                    let mut session = state.session.write();
-                    session.fish_caught += 1;
-                    session.last_action = "Fish caught!".to_string();
-                    session.uptime_minutes = start_time.elapsed().as_secs() / 60;
-                    (session.clone(), session.fish_caught)
-                };
-                emit_session_update(&window, &session_snapshot);
-
-                if fish_per_feed > 0 && fish_count % fish_per_feed as u64 == 0 {
-                    let hunger_result = check_hunger(hunger_region);
-                    match hunger_result {
-                        Ok(hunger_level) => {
-                            let session_snapshot = {
-                                let mut session = state.session.write();
-                                session.hunger_level = hunger_level;
-                                session.last_action =
-                                    format!("Hunger OCR: {hunger_level}%");
-                                session.uptime_minutes = start_time.elapsed().as_secs() / 60;
-                                session.clone()
-                            };
-                            emit_session_update(&window, &session_snapshot);
-
-                            if hunger_level < 50 {
-                                let session_snapshot = {
-                                    let mut session = state.session.write();
-                                    session.last_action = "Eating food...".to_string();
-                                    session.uptime_minutes = start_time.elapsed().as_secs() / 60;
-                                    session.clone()
-                                };
-                                emit_session_update(&window, &session_snapshot);
-
-                                let _ = input.key_click(Key::Layout('1'));
-                                thread::sleep(Duration::from_millis(300));
-                                let _ = input.key_click(Key::Layout('2'));
-                                thread::sleep(Duration::from_millis(300));
-                            }
-                        }
-                        Err(error) => {
-                            let session_snapshot = {
-                                let mut session = state.session.write();
-                                session.errors_count += 1;
-                                session.last_action =
-                                    format!("Hunger OCR failed: {error}");
-                                session.uptime_minutes = start_time.elapsed().as_secs() / 60;
-                                session.clone()
-                            };
-                            emit_session_update(&window, &session_snapshot);
-                        }
-                    }
-                }
-            }
-        }
-
-        let session_snapshot = {
-            let mut session = state.session.write();
-            session.running = false;
-            session.last_action = "Stopped".to_string();
-            session.clone()
-        };
-        emit_session_update(&window, &session_snapshot);
-    });
-}
-
-pub fn stop_bot(state: &SharedState) {
-    state.running.store(false, Ordering::Relaxed);
-    let mut session = state.session.write();
-    session.running = false;
-    session.last_action = "Stopped".to_string();
->>>>>>> 1716aa2f
 }